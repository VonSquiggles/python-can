--- conflicted
+++ resolved
@@ -8,11 +8,7 @@
 import logging
 from typing import Dict, Any
 
-<<<<<<< HEAD
-__version__ = "4.0.0-dev.0"
-=======
 __version__ = "4.0.0-dev.12"
->>>>>>> 3eea641c
 
 log = logging.getLogger("can")
 
