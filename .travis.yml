--- conflicted
+++ resolved
@@ -15,6 +15,9 @@
   - nightly
   # PyPy:
   - pypy3
+
+env:
+
 
 install:
   - if [[ "$TEST_SOCKETCAN" ]]; then sudo bash test/open_vcan.sh ; fi
@@ -83,10 +86,6 @@
         # Slowly enable all pylint warnings by adding addressed classes of
         # warnings to the .pylintrc-wip file to prevent them from being
         # re-introduced
-<<<<<<< HEAD
-        - pylint --rcfile=.pylintrc-wip can/
-
-=======
         # check the entire main codebase
         - pylint --rcfile=.pylintrc-wip can/**.py
         # check setup.py
@@ -118,7 +117,7 @@
           can/io/**.py
           scripts/**.py
           examples/**.py
->>>>>>> 7bf39285
+
     - stage: linter
       name: "Formatting Checks"
       python: "3.7"
