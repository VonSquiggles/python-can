language: python

# Linux setup
dist: xenial

cache:
  directories:
  - "$HOME/.cache/pip"

python:
  # CPython; only 3.6 is supported
  - "3.6"
  - "3.7"
  - 3.8-dev
  - nightly
  # PyPy:
  - pypy3

install:
  - if [[ "$TEST_SOCKETCAN" ]]; then sudo bash test/open_vcan.sh ; fi
  - travis_retry pip install .[test,mf4]

script:
  - |
    # Run the tests
    python setup.py test
    # preserve the error code
    RETURN_CODE=$?
    # Upload the coverage to codecov.io
    codecov -X gcov
    # set error code
    (exit $RETURN_CODE);


jobs:
  allow_failures:
    # we allow all dev & nightly builds to fail, since these python versions might
    # still be very unstable
    - python: 3.8-dev
    - python: nightly

  include:
    # Note no matrix support when using stages.
    # Stages with the same name get run in parallel.
    # Jobs within a stage can also be named.

    # Unit Testing Stage

    # testing socketcan on Trusty & Python 3.6, since it is not available on Xenial
    - stage: test
      name: Socketcan
      os: linux
      dist: trusty
      python: "3.6"
      sudo: required
      env: TEST_SOCKETCAN=TRUE

    # testing on OSX
    - stage: test
      os: osx
      osx_image: xcode8.3
      python: 3.6-dev
    - stage: test
      os: osx
      osx_image: xcode8.3
      python: 3.7-dev
    - stage: test
      os: osx
      osx_image: xcode8.3
      python: nightly

    - stage: documentation
      name: "Sphinx Build"
      python: "3.7"
      before_install:
        - travis_retry pip install -r doc/doc-requirements.txt
      script:
        # Build the docs with Sphinx
        #   -a Write all files
        #   -n nitpicky
        - python -m sphinx -an doc build

    - stage: linter
      name: "Linter Checks"
      python: "3.7"
      before_install:
        - travis_retry pip install -r requirements-lint.txt
      script:
        # Slowly enable all pylint warnings by adding addressed classes of
        # warnings to the .pylintrc-wip file to prevent them from being
        # re-introduced
        - pylint --rcfile=.pylintrc-wip can/
<<<<<<< HEAD

=======
    - stage: linter
      name: "Formatting Checks"
      python: "3.7"
      before_install:
        - travis_retry pip install -r requirements-lint.txt
      script:
        - black --check --verbose .
>>>>>>> 55a4396f
    - stage: deploy
      name: "PyPi Deployment"
      python: "3.7"
      deploy:
        provider: pypi
        user: hardbyte
        password:
          secure: oQ9XpEkcilkZgKp+rKvPb2J1GrZe2ZvtOq/IjzCpiA8NeWixl/ai3BkPrLbd8t1wNIFoGwx7IQ7zxWL79aPYeG6XrljEomv3g45NR6dkQewUH+dQFlnT75Rm96Ycxvme0w1+71vM4PqxIuzyXUrF2n7JjC0XCCxHdTuYmPGbxVO1fOsE5R5b9inAbpEUtJuWz5AIrDEZ0OgoQpLSC8fLwbymTThX3JZ5GBLpRScVvLazjIYfRkZxvCqQ4mp1UNTdoMzekxsvxOOcEW6+j3fQO+Q/8uvMksKP0RgT8HE69oeYOeVic4Q4wGqORw+ur4A56NvBqVKtizVLCzzEG9ZfoSDy7ryvGWGZykkh8HX0PFQAEykC3iYihHK8ZFz5bEqRMegTmuRYZwPsel61wVd5posxnQkGm0syIoJNKuuRc5sUK+E3GviYcT8NntdR+4WBrvpQAYa1ZHpVrfnQXyaDmGzOjwCRGPoIDJweEqGVmLycEC5aT8rX3/W9tie9iPnjmFJh4CwNMxDgVQRo80m6Gtlf/DQpA3mH39IvWGqd5fHdTPxYPs32EQSCsaYLJV5pM8xBNv6M2S/KriGnGZU0xT7MEr46da0LstKsK/U8O0yamjyugMvQoC3zQcKLrDzWFSBsT7/vG+AuV5SK8yzfEHugo7jkPQQ+NTw29xzk4dY=
        on:
          # Have travis deploy tagged commits to PyPi
          tags: true
        skip_cleanup: true<|MERGE_RESOLUTION|>--- conflicted
+++ resolved
@@ -90,9 +90,7 @@
         # warnings to the .pylintrc-wip file to prevent them from being
         # re-introduced
         - pylint --rcfile=.pylintrc-wip can/
-<<<<<<< HEAD
 
-=======
     - stage: linter
       name: "Formatting Checks"
       python: "3.7"
@@ -100,7 +98,7 @@
         - travis_retry pip install -r requirements-lint.txt
       script:
         - black --check --verbose .
->>>>>>> 55a4396f
+
     - stage: deploy
       name: "PyPi Deployment"
       python: "3.7"
