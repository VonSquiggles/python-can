#!/usr/bin/env python

"""
Shows how the receive messages via polling.
"""

import can
from can.bus import BusState


def receive_all():
    """Receives all messages and prints them to the console until Ctrl+C is pressed."""

<<<<<<< HEAD
    bus = can.interface.Bus(bustype='pcan', channel='PCAN_USBBUS1', bitrate=250000)
    # bus = can.interface.Bus(bustype='ixxat', channel=0, bitrate=250000)
    # bus = can.interface.Bus(bustype='vector', app_name='CANalyzer', channel=0, bitrate=250000)
=======
    with can.interface.Bus(
        bustype="pcan", channel="PCAN_USBBUS1", bitrate=250000
    ) as bus:
        # bus = can.interface.Bus(bustype='ixxat', channel=0, bitrate=250000)
        # bus = can.interface.Bus(bustype='vector', app_name='CANalyzer', channel=0, bitrate=250000)
>>>>>>> 7bf39285

        # set to read-only, only supported on some interfaces
        bus.state = BusState.PASSIVE

        try:
            while True:
                msg = bus.recv(1)
                if msg is not None:
                    print(msg)

        except KeyboardInterrupt:
            pass  # exit normally


if __name__ == "__main__":
    receive_all()<|MERGE_RESOLUTION|>--- conflicted
+++ resolved
@@ -11,17 +11,11 @@
 def receive_all():
     """Receives all messages and prints them to the console until Ctrl+C is pressed."""
 
-<<<<<<< HEAD
-    bus = can.interface.Bus(bustype='pcan', channel='PCAN_USBBUS1', bitrate=250000)
-    # bus = can.interface.Bus(bustype='ixxat', channel=0, bitrate=250000)
-    # bus = can.interface.Bus(bustype='vector', app_name='CANalyzer', channel=0, bitrate=250000)
-=======
     with can.interface.Bus(
         bustype="pcan", channel="PCAN_USBBUS1", bitrate=250000
     ) as bus:
         # bus = can.interface.Bus(bustype='ixxat', channel=0, bitrate=250000)
         # bus = can.interface.Bus(bustype='vector', app_name='CANalyzer', channel=0, bitrate=250000)
->>>>>>> 7bf39285
 
         # set to read-only, only supported on some interfaces
         bus.state = BusState.PASSIVE
